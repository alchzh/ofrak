--- conflicted
+++ resolved
@@ -1,9 +1,5 @@
 import os
 import stat
-<<<<<<< HEAD
-import tempfile312 as tempfile
-=======
->>>>>>> 280b81cf
 from abc import ABC, abstractmethod
 from subprocess import CalledProcessError
 
