import os

# import subprocess

import pytest

<<<<<<< HEAD

MAKEFILE_CONTENTS = """
CC=gcc
=======
>>>>>>> 08f63174

# MAKEFILE_CONTENTS = """
# CC=gcc

# default: program

# program.o: program.c $(HEADERS)
# 	$(CC) -c program.c -fno-asynchronous-unwind-tables -o program.o

# program: program.o
# 	$(CC) program.o -o program

# program_no_reloc: program.o
# 	$(CC) program.o -no-pie -o program_no_reloc

# program_relocated: program_relocated.o
# 	$(CC) program_relocated.o -o program_relocated

# large_elf.o: large_elf.c $(HEADERS)
# 	$(CC) -c large_elf.c -o large_elf.o

# large_elf: large_elf.o
# 	$(CC) large_elf.o -no-pie -o large_elf
# """

# C_SOURCE_CONTENTS = """
# #include <stdio.h>

# int foo();
# int bar();

# int main() {
#    printf("Hello, World!\\n");
#    return foo();
# }

# int foo() {
#     return 12;
# }

# int bar() {
#     return 24;
# }


# """

# LARGE_SOURCE_CONTENTS_HEADER = """
# int foo();
# int bar();

# int main() {
#    return bar();
# }

# """

# LARGE_SOURCE_CONTENTS_FOOTER = """

# int foo() {
#     return 12;
# }

# int bar() {
#     return 24;
# }


# """

# PATCH_CONTENTS = """
# int noop0();

# int baz()
# {
#     noop0();
#     return 36;
# }
# """


# def create_noops():
#     noops = []

#     i = 0

#     for i in range(8000):
#         instruction = f"int noop{i}(){{}}"
#         noops.append(instruction)

#     return noops


@pytest.fixture(scope="session")
def elf_test_directory():
    return os.path.join(os.path.dirname(__file__), "assets")

    # makefile_path = os.path.join(tmpdir, "Makefile")
    # c_source_path = os.path.join(tmpdir, "program.c")
    # large_source_path = os.path.join(tmpdir, "large_elf.c")

    # patch_dir = os.path.join(tmpdir, "source_dir")
    # if not os.path.exists(patch_dir):
    #     os.mkdir(patch_dir)
    # patch_path = os.path.join(patch_dir, "patch.c")

    # noops = create_noops()

    # LARGE_SOURCE_CONTENTS = LARGE_SOURCE_CONTENTS_HEADER
    # for noop in noops:
    #     LARGE_SOURCE_CONTENTS += noop
    # LARGE_SOURCE_CONTENTS += LARGE_SOURCE_CONTENTS_FOOTER

    # with open(makefile_path, "w") as f:
    #     f.write(MAKEFILE_CONTENTS)
    # with open(c_source_path, "w") as f:
    #     f.write(C_SOURCE_CONTENTS)
    # with open(large_source_path, "w") as f:
    #     f.write(LARGE_SOURCE_CONTENTS)
    # with open(patch_path, "w") as f:
    #     f.write(PATCH_CONTENTS)

    # return tmpdir


<<<<<<< HEAD
@pytest.fixture
def elf_object_file(elf_test_directory, skipif_windows):
    subprocess.run(["make", "-C", elf_test_directory, "program.o"])
    return os.path.join(elf_test_directory, "program.o")


@pytest.fixture
def elf_executable_file(elf_test_directory, skipif_windows):
    subprocess.run(["make", "-C", elf_test_directory, "program"])
    return os.path.join(elf_test_directory, "program")


@pytest.fixture
def elf_no_pie_executable_file(elf_test_directory, skipif_windows):
    subprocess.run(["make", "-C", elf_test_directory, "program_no_reloc"])
=======
@pytest.fixture(scope="session")
def elf_object_file(elf_test_directory):
    return os.path.join(elf_test_directory, "program.o")


@pytest.fixture(scope="session")
def elf_executable_file(elf_test_directory):
    return os.path.join(elf_test_directory, "program")


@pytest.fixture(scope="session")
def elf_no_pie_executable_file(elf_test_directory):
>>>>>>> 08f63174
    return os.path.join(elf_test_directory, "program_no_reloc")


@pytest.fixture(scope="session")
def large_elf_source_file(elf_test_directory):
    return os.path.join(elf_test_directory, "large_elf.c")


<<<<<<< HEAD
@pytest.fixture
def large_elf_object_file(elf_test_directory, skipif_windows):
    subprocess.run(["make", "-C", elf_test_directory, "large_elf.o"])
    return os.path.join(elf_test_directory, "large_elf.o")


@pytest.fixture
def large_elf_file(elf_test_directory, skipif_windows):
    subprocess.run(["make", "-C", elf_test_directory, "large_elf"])
=======
@pytest.fixture(scope="session")
def large_elf_object_file(elf_test_directory):
    return os.path.join(elf_test_directory, "large_elf.o")


@pytest.fixture(scope="session")
def large_elf_file(elf_test_directory):
>>>>>>> 08f63174
    return os.path.join(elf_test_directory, "large_elf")


@pytest.fixture(scope="session")
def patch_file(elf_test_directory):
    return os.path.join(elf_test_directory, "source_dir", "patch.c")<|MERGE_RESOLUTION|>--- conflicted
+++ resolved
@@ -4,12 +4,6 @@
 
 import pytest
 
-<<<<<<< HEAD
-
-MAKEFILE_CONTENTS = """
-CC=gcc
-=======
->>>>>>> 08f63174
 
 # MAKEFILE_CONTENTS = """
 # CC=gcc
@@ -135,23 +129,6 @@
     # return tmpdir
 
 
-<<<<<<< HEAD
-@pytest.fixture
-def elf_object_file(elf_test_directory, skipif_windows):
-    subprocess.run(["make", "-C", elf_test_directory, "program.o"])
-    return os.path.join(elf_test_directory, "program.o")
-
-
-@pytest.fixture
-def elf_executable_file(elf_test_directory, skipif_windows):
-    subprocess.run(["make", "-C", elf_test_directory, "program"])
-    return os.path.join(elf_test_directory, "program")
-
-
-@pytest.fixture
-def elf_no_pie_executable_file(elf_test_directory, skipif_windows):
-    subprocess.run(["make", "-C", elf_test_directory, "program_no_reloc"])
-=======
 @pytest.fixture(scope="session")
 def elf_object_file(elf_test_directory):
     return os.path.join(elf_test_directory, "program.o")
@@ -164,7 +141,6 @@
 
 @pytest.fixture(scope="session")
 def elf_no_pie_executable_file(elf_test_directory):
->>>>>>> 08f63174
     return os.path.join(elf_test_directory, "program_no_reloc")
 
 
@@ -173,17 +149,6 @@
     return os.path.join(elf_test_directory, "large_elf.c")
 
 
-<<<<<<< HEAD
-@pytest.fixture
-def large_elf_object_file(elf_test_directory, skipif_windows):
-    subprocess.run(["make", "-C", elf_test_directory, "large_elf.o"])
-    return os.path.join(elf_test_directory, "large_elf.o")
-
-
-@pytest.fixture
-def large_elf_file(elf_test_directory, skipif_windows):
-    subprocess.run(["make", "-C", elf_test_directory, "large_elf"])
-=======
 @pytest.fixture(scope="session")
 def large_elf_object_file(elf_test_directory):
     return os.path.join(elf_test_directory, "large_elf.o")
@@ -191,7 +156,6 @@
 
 @pytest.fixture(scope="session")
 def large_elf_file(elf_test_directory):
->>>>>>> 08f63174
     return os.path.join(elf_test_directory, "large_elf")
 
 
