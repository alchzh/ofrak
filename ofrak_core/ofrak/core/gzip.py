import asyncio
import logging
<<<<<<< HEAD
from ofrak import tempfile
from gzip import BadGzipFile, GzipFile
from io import BytesIO
=======
from typing import Optional
import zlib
>>>>>>> 374cf3d6
from subprocess import CalledProcessError
import tempfile

from ofrak.component.packer import Packer
from ofrak.component.unpacker import Unpacker
from ofrak.core.binary import GenericBinary
from ofrak.core.magic import MagicMimeIdentifier, MagicDescriptionIdentifier
from ofrak.model.component_model import ComponentExternalTool
from ofrak.resource import Resource
from ofrak_type.range import Range

LOGGER = logging.getLogger(__name__)

# PIGZ provides significantly faster compression on multi core systems.
# It does not parallelize decompression, so we don't use it in GzipUnpacker.
PIGZ = ComponentExternalTool(
    "pigz", "https://zlib.net/pigz/", "--help", apt_package="pigz", brew_package="pigz"
)


class PIGZInstalled:
    _pigz_installed: Optional[bool] = None

    @staticmethod
    async def is_pigz_installed() -> bool:
        if PIGZInstalled._pigz_installed is None:
            PIGZInstalled._pigz_installed = await PIGZ.is_tool_installed()
        return PIGZInstalled._pigz_installed


class GzipData(GenericBinary):
    """
    A gzip binary blob.
    """

    async def get_file(self) -> Resource:
        return await self.resource.get_only_child()


class GzipUnpacker(Unpacker[None]):
    """
    Unpack (decompress) a gzip file.
    """

    id = b"GzipUnpacker"
    targets = (GzipData,)
    children = (GenericBinary,)
    external_dependencies = (PIGZ,)

    async def unpack(self, resource: Resource, config=None):
        data = await resource.get_data()
<<<<<<< HEAD
        # GzipFile is faster (spawning external processes has overhead),
        # but pigz is more willing to tolerate things like extra junk at the end
        try:
            with GzipFile(fileobj=BytesIO(data), mode="r") as gzip_file:
                return await resource.create_child(
                    tags=(GenericBinary,),
                    data=gzip_file.read(),
                )
        except BadGzipFile:
            # Create temporary file with .gz extension
            with tempfile.NamedTemporaryFile(suffix=".gz") as temp_file:
                temp_file.write(data)
                temp_file.close()
                cmd = [
                    "pigz",
                    "-d",
                    "-c",
                    temp_file.name,
                ]
                proc = await asyncio.create_subprocess_exec(
                    *cmd,
                    stdout=asyncio.subprocess.PIPE,
                    stderr=asyncio.subprocess.PIPE,
                )
                stdout, stderr = await proc.communicate()
                data = stdout
                if proc.returncode:
                    # Forward any gzip warning message and continue
                    if proc.returncode == -2 or proc.returncode == 2:
                        LOGGER.warning(stderr)
                        data = stdout
                    else:
                        raise CalledProcessError(returncode=proc.returncode, cmd=cmd, stderr=stderr)

                await resource.create_child(
                    tags=(GenericBinary,),
                    data=data,
                )
=======
        unpacked_data = await self.unpack_with_zlib_module(data)
        return await resource.create_child(tags=(GenericBinary,), data=unpacked_data)

    @staticmethod
    async def unpack_with_zlib_module(data: bytes) -> bytes:
        # We use zlib.decompressobj instead of the gzip module to decompress
        # because of a bug that causes gzip to raise BadGzipFile if there's
        # trailing garbage after a compressed file instead of correctly ignoring it
        # https://github.com/python/cpython/issues/68489

        # gzip files can consist of multiple members, so we need to read them in
        # a loop and concatenate them in the end. \037\213 are magic bytes
        # indicating the start of a gzip header.
        chunks = []
        while data.startswith(b"\037\213"):
            # wbits > 16 handles the gzip header and footer
            decompressor = zlib.decompressobj(wbits=16 + zlib.MAX_WBITS)
            chunks.append(decompressor.decompress(data))
            if not decompressor.eof:
                raise ValueError("Incomplete gzip file")
            data = decompressor.unused_data.lstrip(b"\0")

        if not len(chunks):
            raise ValueError("Not a gzipped file")

        return b"".join(chunks)
>>>>>>> 374cf3d6


class GzipPacker(Packer[None]):
    """
    Pack data into a compressed gzip file.
    """

    targets = (GzipData,)

    async def pack(self, resource: Resource, config=None):
        gzip_view = await resource.view_as(GzipData)
        gzip_child_r = await gzip_view.get_file()
        data = await gzip_child_r.get_data()

        if len(data) >= 1024 * 1024 and await PIGZInstalled.is_pigz_installed():
            packed_data = await self.pack_with_pigz(data)
        else:
            packed_data = await self.pack_with_zlib_module(data)

        original_gzip_size = await gzip_view.resource.get_data_length()
        resource.queue_patch(Range(0, original_gzip_size), data=packed_data)

    @staticmethod
    async def pack_with_zlib_module(data: bytes) -> bytes:
        compressor = zlib.compressobj(wbits=16 + zlib.MAX_WBITS)
        result = compressor.compress(data)
        result += compressor.flush()
        return result

    @staticmethod
    async def pack_with_pigz(data: bytes) -> bytes:
        with tempfile.NamedTemporaryFile() as uncompressed_file:
            uncompressed_file.write(data)
            uncompressed_file.flush()

            cmd = [
                "pigz",
                "-c",
                uncompressed_file.name,
            ]
            proc = await asyncio.create_subprocess_exec(
                *cmd,
                stdout=asyncio.subprocess.PIPE,
                stderr=asyncio.subprocess.PIPE,
            )
            stdout, stderr = await proc.communicate()
            if proc.returncode:
                raise CalledProcessError(returncode=proc.returncode, stderr=stderr, cmd=cmd)

            return stdout


MagicMimeIdentifier.register(GzipData, "application/gzip")
MagicDescriptionIdentifier.register(GzipData, lambda s: s.startswith("gzip compressed data"))<|MERGE_RESOLUTION|>--- conflicted
+++ resolved
@@ -1,15 +1,9 @@
 import asyncio
 import logging
-<<<<<<< HEAD
-from ofrak import tempfile
-from gzip import BadGzipFile, GzipFile
-from io import BytesIO
-=======
 from typing import Optional
 import zlib
->>>>>>> 374cf3d6
 from subprocess import CalledProcessError
-import tempfile
+from ofrak import tempfile
 
 from ofrak.component.packer import Packer
 from ofrak.component.unpacker import Unpacker
@@ -59,46 +53,6 @@
 
     async def unpack(self, resource: Resource, config=None):
         data = await resource.get_data()
-<<<<<<< HEAD
-        # GzipFile is faster (spawning external processes has overhead),
-        # but pigz is more willing to tolerate things like extra junk at the end
-        try:
-            with GzipFile(fileobj=BytesIO(data), mode="r") as gzip_file:
-                return await resource.create_child(
-                    tags=(GenericBinary,),
-                    data=gzip_file.read(),
-                )
-        except BadGzipFile:
-            # Create temporary file with .gz extension
-            with tempfile.NamedTemporaryFile(suffix=".gz") as temp_file:
-                temp_file.write(data)
-                temp_file.close()
-                cmd = [
-                    "pigz",
-                    "-d",
-                    "-c",
-                    temp_file.name,
-                ]
-                proc = await asyncio.create_subprocess_exec(
-                    *cmd,
-                    stdout=asyncio.subprocess.PIPE,
-                    stderr=asyncio.subprocess.PIPE,
-                )
-                stdout, stderr = await proc.communicate()
-                data = stdout
-                if proc.returncode:
-                    # Forward any gzip warning message and continue
-                    if proc.returncode == -2 or proc.returncode == 2:
-                        LOGGER.warning(stderr)
-                        data = stdout
-                    else:
-                        raise CalledProcessError(returncode=proc.returncode, cmd=cmd, stderr=stderr)
-
-                await resource.create_child(
-                    tags=(GenericBinary,),
-                    data=data,
-                )
-=======
         unpacked_data = await self.unpack_with_zlib_module(data)
         return await resource.create_child(tags=(GenericBinary,), data=unpacked_data)
 
@@ -125,7 +79,6 @@
             raise ValueError("Not a gzipped file")
 
         return b"".join(chunks)
->>>>>>> 374cf3d6
 
 
 class GzipPacker(Packer[None]):
