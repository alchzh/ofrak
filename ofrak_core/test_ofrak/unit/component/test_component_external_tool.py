--- conflicted
+++ resolved
@@ -83,11 +83,7 @@
         children = ()
 
         async def unpack(self, resource, config=None):
-<<<<<<< HEAD
-            subprocess.run([sys.executable, os.path.join(tmpdir, "nonexistant_script")], check=True)
-=======
             subprocess.run([sys.executable, os.path.join(tmpdir, "nonexistent_script")], check=True)
->>>>>>> 08f63174
             return
 
     unpacker = _MockComponent(
