--- conflicted
+++ resolved
@@ -2,12 +2,8 @@
 import re
 import stat
 import subprocess
-<<<<<<< HEAD
+import sys
 from ofrak import tempfile
-=======
-import sys
-import tempfile
->>>>>>> 30cdf294
 
 import pytest
 
